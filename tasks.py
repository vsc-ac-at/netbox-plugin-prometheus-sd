--- conflicted
+++ resolved
@@ -143,20 +143,7 @@
          context (obj): Used to run specific commands
         netbox_ver (str): NetBox version to use to build the container
     """
-<<<<<<< HEAD
-    # Sorted loosely from fastest to slowest
-    print("Running black...")
-    black(context, netbox_ver=netbox_ver, python_ver=python_ver)
-    print("Running bandit...")
-    bandit(context, netbox_ver=netbox_ver, python_ver=python_ver)
-    # Todo: Add we we have a stable realse
-    # print("Running pylint...")
-    # pylint(context, netbox_ver=netbox_ver, python_ver=python_ver)
-    print("Running unit tests...")
-    unittest(context, netbox_ver=netbox_ver, python_ver=python_ver)
-=======
     print("Running unit tests...")
     unittest(context, netbox_ver=netbox_ver)
->>>>>>> 164bc242
 
     print("All tests have passed!")