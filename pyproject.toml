[tool.poetry]
name = "netbox-plugin-prometheus-sd"
version = "0.1.0"
description = "A Netbox plugin to provide Netbox entires to Prometheus HTTP service discovery"
authors = ["Felix Peters <felix.peters@breuninger.de>"]
license = "MIT"

packages = [
    { include = "netbox_prometheus_sd" },
]

[tool.poetry.dependencies]
python = "^3.7"

[tool.poetry.dev-dependencies]
black = "^21.7b0"
invoke = "^1.6.0"
pylint = "^2.9.6"
pylint-django = "^2.4.4"
<<<<<<< HEAD
pydocstyle = "^6.1.1"
yamllint = "^1.26.3"
=======
yamllint = "^1.26.2"
>>>>>>> 164bc242
typed-ast = "^1.4.3"

[build-system]
requires = ["poetry-core>=1.0.0"]
build-backend = "poetry.core.masonry.api"<|MERGE_RESOLUTION|>--- conflicted
+++ resolved
@@ -17,12 +17,7 @@
 invoke = "^1.6.0"
 pylint = "^2.9.6"
 pylint-django = "^2.4.4"
-<<<<<<< HEAD
-pydocstyle = "^6.1.1"
-yamllint = "^1.26.3"
-=======
 yamllint = "^1.26.2"
->>>>>>> 164bc242
 typed-ast = "^1.4.3"
 
 [build-system]
